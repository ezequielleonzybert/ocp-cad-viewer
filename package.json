{
    "name": "ocp-cad-viewer",
    "displayName": "OCP CAD Viewer",
    "description": "An integrated OCP CAD viewer for CadQuery and build123d",
    "version": "1.2.2",
    "publisher": "bernhard-42",
    "icon": "resources/ocp-logo.png",
    "license": "Apache-2.0",
    "repository": "https://github.com/bernhard-42/vscode-ocp-cad-viewer",
    "engines": {
        "vscode": "^1.71.0"
    },
    "categories": [
        "Other"
    ],
    "activationEvents": [
        "onCommand:ocpCadViewer.ocpCadViewer"
    ],
    "main": "./out/extension.js",
    "contributes": {
        "commands": [
            {
                "command": "ocpCadViewer.toggleWatch",
                "title": "OCP CAD Viewer: Toggle visually watching the CAD model"
            },
            {
                "command": "ocpCadViewer.ocpCadViewer",
                "title": "OCP CAD Viewer: Open viewer"
            },
            {
                "command": "ocpCadViewer.openViewer",
                "title": "OCP CAD Viewer: Open viewer (button)",
                "icon": {
                    "light": "resources/open.png",
                    "dark": "resources/open.png"
                }
            },
            {
                "command": "ocpCadViewer.installLibrary",
                "title": "OCP CAD Viewer: Install library",
                "icon": {
                    "light": "resources/install.png",
                    "dark": "resources/install.png"
                }
            },
            {
                "command": "ocpCadViewer.installPythonModule",
                "title": "OCP CAD Viewer: Install ocp_vscode library",
                "icon": {
                    "light": "resources/install.png",
                    "dark": "resources/install.png"
                }
            },
            {
                "command": "ocpCadViewer.installJupyterExtension",
                "title": "OCP CAD Viewer: Install Jupyter extension 'ms-toolsai.jupyter'",
                "icon": {
                    "light": "resources/install.png",
                    "dark": "resources/install.png"
                }
            },
            {
                "command": "ocpCadViewer.installVscodeSnippets",
                "title": "OCP CAD Viewer: Install CAD snippets into <project>/.vscode/"
            },
            {
                "command": "ocpCadViewer.downloadExamples",
                "title": "OCP CAD Viewer: Download examples for a specific library",
                "icon": {
                    "light": "resources/install.png",
                    "dark": "resources/install.png"
                }
            },
            {
                "command": "ocpCadViewer.pasteSnippet",
                "title": "OCP CAD Viewer: Paste code snippet",
                "icon": {
                    "light": "resources/light/paste.png",
                    "dark": "resources/dark/paste.png"
                }
            },
            {
                "command": "ocpCadViewer.refreshLibraries",
                "title": "OCP CAD Viewer: Refresh libraries list",
                "icon": {
                    "light": "resources/light/refresh.svg",
                    "dark": "resources/dark/refresh.svg"
                }
            },
            {
                "command": "ocpCadViewer.preferences",
                "title": "OCP CAD Viewer: Open preferences",
                "icon": {
                    "light": "resources/settings.png",
                    "dark": "resources/settings.png"
                }
            },
            {
                "command": "ocpCadViewer.output",
                "title": "OCP CAD Viewer: Toggle OCP CAD Viewer output panel",
                "icon": {
                    "light": "resources/output.png",
                    "dark": "resources/output.png"
                }
            },
            {
                "command": "ocpCadViewer.quickstart",
                "title": "OCP CAD Viewer: Quickstart installation",
                "args": [
                    {
                        "name": "app",
                        "type": "string",
                        "description": "cadquery or build123d"
                    }
                ]
            }
        ],
        "viewsContainers": {
            "activitybar": [
                {
                    "id": "ocpCadHome",
                    "title": "OCP CAD Viewer",
                    "icon": "resources/ocp-icon.svg"
                }
            ]
        },
        "views": {
            "ocpCadHome": [
                {
                    "id": "ocpCadStatus",
                    "name": "Viewer Manager"
                },
                {
                    "id": "ocpCadSetup",
                    "name": "Library Manager"
                }
            ]
        },
        "viewsWelcome": [
            {
                "view": "ocpCadStatus",
                "contents": "Install all libraries for build123d:\n[Quickstart build123d](command:ocpCadViewer.quickstart?%5B%22build123d%22%5D)"
            },
            {
                "view": "ocpCadStatus",
                "contents": "Install all libraries for CadQuery:\n[Quickstart CadQuery](command:ocpCadViewer.quickstart?%5B%22cadquery%22%5D)"
            },
            {
                "view": "ocpCadStatus",
                "contents": "Further libraries can be installed or re-installed in the Library Manager below.\n\nAvailable libraries and their install (and import) commands can be found in the 'OCP CAD Viewer' preferences of VS Code."
            },
            {
                "view": "ocpCadStatus",
                "contents": "[Open OCP CAD Viewer Preferences](command:workbench.action.openSettings?%5B%22OCP%20CAD%20Viewer%22%5D)"
            }
        ],
        "menus": {
            "view/title": [
                {
                    "command": "ocpCadViewer.refreshLibraries",
                    "when": "view == ocpCadSetup",
                    "group": "navigation@1"
                },
                {
                    "command": "ocpCadViewer.preferences",
                    "when": "view == ocpCadStatus",
                    "group": "navigation@2"
                },
                {
                    "command": "ocpCadViewer.output",
                    "when": "view == ocpCadStatus",
                    "group": "navigation@1"
                }
            ],
            "view/item/context": [
                {
                    "command": "ocpCadViewer.installLibrary",
                    "when": "view == ocpCadSetup && viewItem == library",
                    "group": "inline@0"
                },
                {
                    "command": "ocpCadViewer.installJupyterExtension",
                    "when": "view == ocpCadStatus && viewItem == jupyterExtMissing",
                    "group": "inline@0"
                },
                {
                    "command": "ocpCadViewer.downloadExamples",
                    "when": "view == ocpCadSetup && viewItem == examples",
                    "group": "inline@0"
                },
                {
                    "command": "ocpCadViewer.pasteSnippet",
                    "when": "view == ocpCadStatus && viewItem == library",
                    "group": "inline@1"
                },
                {
                    "command": "ocpCadViewer.pasteSnippet",
                    "when": "view == ocpCadStatus && viewItem == status",
                    "group": "inline@1"
                },
                {
                    "command": "ocpCadViewer.pasteSnippet",
                    "when": "view == ocpCadStatus && viewItem == open",
                    "group": "inline@1"
                },
                {
                    "command": "ocpCadViewer.openViewer",
                    "when": "view == ocpCadStatus && viewItem == status",
                    "group": "inline@0"
                }
            ]
        },
        "keybindings": [
            {
                "command": "ocpCadViewer.ocpCadViewer",
                "key": "ctrl+k v",
                "mac": "cmd+k v",
                "when": "editorTextFocus && editorLangId=='python'"
            }
        ],
        "configuration": {
            "title": "OCP CAD Viewer",
            "properties": {
                "OcpCadViewer.view.tree_width": {
                    "type": "integer",
                    "default": 240,
                    "description": "OCP CAD Viewer navigation tree width (default: 240)",
                    "order": 0
                },
                "OcpCadViewer.view.glass": {
                    "type": "boolean",
                    "default": true,
                    "description": "Use glass mode with transparent navigation tree (default: true)",
                    "order": 1
                },
                "OcpCadViewer.view.tools": {
                    "type": "boolean",
                    "default": true,
                    "description": "Show toolbar (default: true)",
                    "order": 2
                },
                "OcpCadViewer.view.dark": {
                    "type": "boolean",
                    "default": false,
                    "description": "Use dark mode (default: false)",
                    "order": 3
                },
                "OcpCadViewer.view.orbit_control": {
                    "type": "boolean",
                    "default": false,
                    "description": "Use 'orbit' control mode instead of 'trackball' (default: false)",
                    "order": 4
                },
                "OcpCadViewer.view.up": {
                    "type": "string",
                    "enum": [
                        "Z",
                        "Y",
                        "L"
                    ],
                    "default": "Z",
                    "description": "Provides up direction, 'Z', 'Y' or 'L' (legacy) (default: Z)",
                    "order": 5
                },
                "OcpCadViewer.view.rotate_speed": {
                    "type": "number",
                    "default": 1,
                    "description": "Rotation speed (default: 1)",
                    "order": 6
                },
                "OcpCadViewer.view.zoom_speed": {
                    "type": "number",
                    "default": 1,
                    "description": "Zoom speed (default: 1)",
                    "order": 7
                },
                "OcpCadViewer.view.pan_speed": {
                    "type": "number",
                    "default": 1,
                    "description": "Pan speed (default: 1)",
                    "order": 8
                },
                "OcpCadViewer.view.axes": {
                    "type": "boolean",
                    "default": false,
                    "description": "Show axes (default: false)",
                    "order": 9
                },
                "OcpCadViewer.view.axes0": {
                    "type": "boolean",
                    "default": true,
                    "description": "Show axes at the origin (0, 0, 0) (default: true)",
                    "order": 10
                },
                "OcpCadViewer.view.black_edges": {
                    "type": "boolean",
                    "default": false,
                    "description": "Show edges in black (default: false)",
                    "order": 11
                },
                "OcpCadViewer.view.grid_XY": {
                    "type": "boolean",
                    "default": false,
                    "description": "Show grid on XY plane (default: false)",
                    "order": 12
                },
                "OcpCadViewer.view.grid_YZ": {
                    "type": "boolean",
                    "default": false,
                    "description": "Show grid on YZ plane (default: false)",
                    "order": 13
                },
                "OcpCadViewer.view.grid_XZ": {
                    "type": "boolean",
                    "default": false,
                    "description": "Show grid on XZ plane (default: false)",
                    "order": 14
                },
                "OcpCadViewer.view.collapse": {
                    "type": "string",
                    "enum": [
                        "none",
                        "leaves",
                        "all",
                        "root"
                    ],
                    "default": "1",
                    "description": "leaves: collapse all leaf nodes, all: collapse all nodes, none: expand all nodes, root: expand root only (default: leaves)",
                    "order": 15
                },
                "OcpCadViewer.view.ortho": {
                    "type": "boolean",
                    "default": true,
                    "description": "Use orthographic camera (default: true)",
                    "order": 16
                },
                "OcpCadViewer.view.ticks": {
                    "type": "number",
                    "default": 10,
                    "description": "Default number of ticks (default: 10)",
                    "order": 17
                },
                "OcpCadViewer.view.transparent": {
                    "type": "boolean",
                    "default": false,
                    "description": "Show objects transparent (default: false)",
                    "order": 30
                },
                "OcpCadViewer.view.default_opacity": {
                    "type": "number",
                    "default": 0.5,
                    "description": "Default opacity for transparent objects (default: 0.5)",
                    "order": 31
                },
                "OcpCadViewer.view.explode": {
                    "type": "boolean",
                    "default": false,
                    "description": "Turn explode mode on (default: false)",
                    "order": 32
                },
                "OcpCadViewer.render.angular_tolerance": {
                    "type": "number",
                    "default": 0.2,
                    "description": "Angular tolerance for tessellation algorithm (default: 0.2)",
                    "order": 33
                },
                "OcpCadViewer.render.deviation": {
                    "type": "number",
                    "default": 0.1,
                    "description": "Deviation of for tessellation algorithm (default: 0.1)",
                    "order": 34
                },
                "OcpCadViewer.render.default_color": {
                    "type": "string",
                    "default": "#e8b024",
                    "description": "Default shape color, CSS3 color names are allowed (default: #e8b024)",
                    "order": 35
                },
                "OcpCadViewer.render.default_edgecolor": {
                    "type": "string",
                    "default": "#707070",
                    "description": "Default color of the edges of shapes, CSS3 color names are allowed (default: #707070)",
                    "order": 36
                },
                "OcpCadViewer.render.default_thickedgecolor": {
                    "type": "string",
                    "default": "MediumOrchid",
                    "description": "Default color of lines, CSS3 color names are allowed (default: MediumOrchid)",
                    "order": 37
                },
                "OcpCadViewer.render.default_facecolor": {
                    "type": "string",
                    "default": "Violet",
                    "description": "Default color of faces, CSS3 color names are allowed (default: Violet)",
                    "order": 38
                },
                "OcpCadViewer.render.default_vertexcolor": {
                    "type": "string",
                    "default": "MediumOrchid",
                    "description": "Default color of vertices, CSS3 color names are allowed (default: MediumOrchid)",
                    "order": 39
                },
                "OcpCadViewer.render.ambient_intensity": {
                    "type": "number",
                    "default": 1,
                    "description": "Intensity of ambient light (default: 1.00)",
                    "order": 40
                },
                "OcpCadViewer.render.direct_intensity": {
                    "type": "number",
                    "default": 1.1,
                    "description": "Intensity of direct light (default: 1.10)",
                    "order": 41
                },
                "OcpCadViewer.render.metalness": {
                    "type": "number",
                    "default": 0.3,
                    "description": "Metalness property of material (default: 0.30)",
                    "order": 42
                },
                "OcpCadViewer.render.roughness": {
                    "type": "number",
                    "default": 0.65,
                    "description": "Roughness property of material (default: 0.65)",
                    "order": 43
                },
                "OcpCadViewer.advanced.watchCommands": {
                    "type": "string",
                    "default": "from ocp_vscode import show_all; show_all(locals())",
                    "description": "Command to be executed when debugger halts. Needs to include locals()",
                    "order": 42
                },
                "OcpCadViewer.advanced.watchByDefault": {
                    "type": "boolean",
                    "default": true,
                    "description": "Whether to have visual debugging (OCP: on) as the default or not",
                    "order": 43
                },
                "OcpCadViewer.advanced.quickstartCommands": {
                    "type": "object",
                    "description": "Shell commands to install the quickstart recipes. The values for placeholders {python}, {conda_env}, {ocp_vscode_version} will be replaced accordingly during execution",
                    "default": {
                        "cadquery": {
                            "appleSilicon": [
                                "mamba install -y -n {conda_env} -c cadquery -c conda-forge cadquery=master",
                                "{python} -m pip install ocp_vscode"
                            ],
                            "others": [
                                "{unset_conda} {python} -m pip install ocp_vscode git+https://github.com/cadquery/cadquery.git"
                            ]
                        },
                        "build123d": {
                            "appleSilicon": [
                                "mamba install -y -n {conda_env} -c cadquery -c conda-forge cadquery=master",
                                "{python} -m pip install --no-deps git+https://github.com/gumyr/build123d svgwrite svgpathtools anytree scipy typing_extensions",
                                "{python} -m pip install ocp_vscode"
                            ],
                            "others": [
                                "{python} -m pip install ocp_vscode git+https://github.com/gumyr/build123d"
                            ]
                        }
                    }
                },
                "OcpCadViewer.advanced.installCommands": {
                    "type": "object",
                    "description": "Shell commands to install Python libraries. The values for placeholders {python}, {conda_env}, {ocp_vscode_version} will be replaced accordingly during execution",
                    "default": {
                        "cadquery": {
                            "pip": [
                                "{unset_conda} {python} -m pip install git+https://github.com/cadquery/cadquery.git"
                            ],
                            "conda": [
                                "conda install -y -n {conda_env} -c conda-forge -c cadquery cadquery=master"
                            ],
                            "mamba": [
                                "mamba install -y -n {conda_env} -c conda-forge -c cadquery cadquery=master"
                            ],
                            "poetry": [
                                "poetry add git+https://github.com/cadquery/cadquery.git"
                            ]
                        },
                        "build123d": {
                            "pip": [
                                "{python} -m pip install git+https://github.com/gumyr/build123d.git"
                            ],
                            "poetry": [
                                "poetry add git+https://github.com/gumyr/build123d.git"
                            ]
                        },
                        "ocp_vscode": {
                            "pip": [
                                "{python} -m pip install ocp_vscode=={ocp_vscode_version}"
                            ],
                            "poetry": [
                                "poetry add ocp_vscode=={ocp_vscode_version}"
                            ]
                        },
                        "ocp_tessellate": {
                            "pip": [
                                "{python} -m pip install --upgrade \"ocp_tessellate>=1.1.2,<1.2.0\""
                            ],
                            "poetry": [
                                "poetry add ocp_tessellate@~1.1.2"
                            ]
                        },
                        "ipykernel": {
                            "pip": [
                                "{python} -m pip install --upgrade ipykernel"
                            ],
                            "conda": [
                                "conda install -y -n {conda_env} -c conda-forge ipykernel"
                            ],
                            "mamba": [
                                "mamba install -y -n {conda_env} -c conda-forge ipykernel"
                            ],
                            "poetry": [
                                "poetry add ipykernel"
                            ]
                        }
                    },
                    "order": 50
                },
                "OcpCadViewer.advanced.codeSnippets": {
                    "type": "object",
                    "description": "Python snippets to import the Python libraries",
                    "default": {
                        "cadquery": [
                            "import cadquery as cq"
                        ],
                        "build123d": [
                            "from build123d import *"
                        ],
                        "ocp_vscode": [
                            "from ocp_vscode import show, show_object, reset_show, set_port, set_defaults, get_defaults"
                        ],
                        "jupyter": [
                            "\n# %%\n"
                        ]
                    },
                    "order": 51
                },
                "OcpCadViewer.advanced.exampleDownloads": {
                    "type": "object",
                    "description": "Github download path for repository zip archives",
                    "default": {
                        "cadquery": {
                            "zip": "https://github.com/CadQuery/cadquery/archive/refs/heads/master.zip",
                            "example_path": "cadquery-master/examples"
                        },
                        "build123d": {
                            "zip": "https://github.com/gumyr/build123d/archive/refs/heads/dev.zip",
                            "example_path": "build123d-dev/examples"
                        }
                    },
                    "order": 52
                },
                "OcpCadViewer.snippets.dotVscodeSnippets": {
                    "type": "object",
                    "description": "Python snippets to help writing CAD code",
                    "default": {
                        "build123d": {
                            "BuildPart": {
                                "scope": "python",
                                "prefix": "bd_p",
                                "body": [
                                    "with {prefix}BuildPart() as ${1:partname}:",
                                    "    $0"
                                ]
                            },
                            "BuildSketch": {
                                "scope": "python",
                                "prefix": "bd_s",
                                "body": [
                                    "with {prefix}BuildSketch() as ${1:sketchname}:",
                                    "    $0"
                                ]
                            },
                            "BuildLine": {
                                "scope": "python",
                                "prefix": "bd_l",
                                "body": [
                                    "with {prefix}BuildLine() as ${1:linename}:",
                                    "    $0"
                                ]
                            },
                            "Part": {
                                "scope": "python",
                                "prefix": "bd_bp",
                                "body": [
                                    "with {prefix}BuildPart() as ${1:partname}:",
                                    "    {prefix}${2:class}(${3:params}, align=({prefix}Align.CENTER, {prefix}Align.CENTER, {prefix}Align.CENTER))",
                                    "    $0"
                                ]
                            },
                            "Sketch": {
                                "scope": "python",
                                "prefix": "bd_bs",
                                "body": [
                                    "with {prefix}BuildSketch() as ${1:sketchname}:",
                                    "    {prefix}${2:class}(${3:params}, align=({prefix}Align.CENTER, {prefix}Align.CENTER))",
                                    "    $0"
                                ]
                            },
                            "Line": {
                                "scope": "python",
                                "prefix": "bd_bl",
                                "body": [
                                    "with {prefix}BuildLine() as ${1:linename}:",
                                    "    {prefix}${2:class}(${3:params})",
                                    "    $0"
                                ]
                            },
                            "LineChain": {
                                "scope": "python",
                                "prefix": "bd_lchain",
                                "body": [
                                    "with {prefix}BuildLine() as ${1:linename}:",
                                    "    ${2:l1} = {prefix}Line((${3:start}), (${4:end}))",
                                    "    ${5:l2} = {prefix}Line(${2:l1} @ 0, (${6:end}))",
                                    "    ${7:l3} = {prefix}Line(${5:l2} @ 0, (${8:end}))",
                                    "    $0"
                                ]
                            },
                            "PartSketch": {
                                "scope": "python",
                                "prefix": "bd_pask",
                                "body": [
                                    "with {prefix}BuildPart() as ${1:partname}:",
                                    "    with {prefix}BuildSketch() as ${2:sketchname}:",
                                    "        {prefix}${3:class}(${4:params}, align=({prefix}Align.CENTER, {prefix}Align.CENTER))",
                                    "        ${1:partname}.edges()",
                                    "    $0"
                                ]
                            },
                            "SketchLine": {
                                "scope": "python",
                                "prefix": "bd_skli",
                                "body": [
                                    "with {prefix}BuildSketch() as ${1:sketchname}:",
                                    "    with {prefix}BuildLine() as ${2:linename}:",
                                    "        {prefix}${3:class}(${4:params})",
                                    "    make_face()",
                                    "    $0"
                                ]
                            },
                            "ExtrudeLine": {
                                "scope": "python",
                                "prefix": "bd_exli",
                                "body": [
                                    "with {prefix}BuildPart() as ${1:partname}:",
                                    "    with {prefix}BuildSketch() as ${2:sketchname}:",
                                    "        with {prefix}BuildLine() as ${3:linename}:",
                                    "            {prefix}${4:class}(${5:params})",
                                    "        {prefix}make_face()",
                                    "    {prefix}extrude(amount=${6:amount})",
                                    "    $0"
                                ]
                            },
                            "ExtrudeSketch": {
                                "scope": "python",
                                "prefix": "bd_exsk",
                                "body": [
                                    "with {prefix}BuildPart() as ${1:partname}:",
                                    "    with {prefix}BuildSketch() as ${2:sketchname}:",
                                    "        {prefix}${3:class}(${4:params}, align=({prefix}Align.CENTER, {prefix}Align.CENTER))",
                                    "    {prefix}extrude(amount=${5:amount})",
                                    "    $0"
                                ]
                            }
                        }
                    },
                    "order": 53
                }
            }
        }
    },
    "scripts": {
        "vscode:prepublish": "yarn run compile",
        "compile": "tsc -p ./",
        "watch": "tsc -watch -p ./",
        "pretest": "yarn run compile && yarn run lint",
        "lint": "eslint src --ext ts",
        "test": "node ./out/test/runTest.js"
    },
    "devDependencies": {
        "@types/adm-zip": "^0.5.0",
        "@types/follow-redirects": "^1.14.1",
        "@types/glob": "^8.1.0",
        "@types/mocha": "^10.0.1",
        "@types/node": "^18.14.6",
        "@types/vscode": "^1.71.0",
        "@types/ws": "^8.5.4",
        "@typescript-eslint/eslint-plugin": "^5.31.0",
        "@typescript-eslint/parser": "^5.31.0",
        "@vscode/test-electron": "^2.1.5",
        "@vscode/vsce": "^2.19.0",
        "eslint": "^8.20.0",
        "glob": "^8.1.0",
        "mocha": "^10.0.0",
        "typescript": "4.9"
    },
    "dependencies": {
        "adm-zip": "^0.5.10",
        "follow-redirects": "^1.15.2",
        "semver": "^7.5.1",
<<<<<<< HEAD
        "three-cad-viewer": "D:\\Projets\\three-cad-viewer\\three-cad-viewer-v2.0.16.tgz",
=======
        "three-cad-viewer": "./three-cad-viewer-v2.0.14.tgz",
>>>>>>> ddc96ae3
        "ws": "^8.13.0"
    }
}<|MERGE_RESOLUTION|>--- conflicted
+++ resolved
@@ -703,11 +703,7 @@
         "adm-zip": "^0.5.10",
         "follow-redirects": "^1.15.2",
         "semver": "^7.5.1",
-<<<<<<< HEAD
-        "three-cad-viewer": "D:\\Projets\\three-cad-viewer\\three-cad-viewer-v2.0.16.tgz",
-=======
         "three-cad-viewer": "./three-cad-viewer-v2.0.14.tgz",
->>>>>>> ddc96ae3
         "ws": "^8.13.0"
     }
 }
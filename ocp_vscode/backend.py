from dataclasses import dataclass, asdict, fields
import argparse
import sys
import traceback
import base64
from ocp_vscode.comms import listener, MessageType, send_response
from build123d import (
    Axis,
    CenterOf,
    GeomType,
    Location,
    Plane,
    Vector,
    Vertex,
    Edge,
    Face,
    Solid,
    Shape,
    Compound,
    Location,
)
from build123d.topology import downcast
from ocp_tessellate.tessellator import (
    face_mapper,
    edge_mapper,
    vertex_mapper,
    get_faces,
    get_edges,
    get_vertices,
)
from ocp_tessellate.ocp_utils import make_compound, deserialize, tq_to_loc
from ocp_tessellate.trace import Trace, dump_face, dump_edge, dump_vertex


class SelectedCenterInfo:
    """
    Stores the information message about what as been used as center for the measurement
    """

    vertex = "Reference point has been taken as vertex location"
    circular = "Reference point has been taken as the center of the circle or ellipse"
    geom = "Reference point has been taken as the center of the geometry"
    cylinder = "Reference point has been taken as the center of the cylinder"


def print_to_stdout(*msg):
    """
    Write the given message to the stdout
    """
    print(*msg, flush=True, file=sys.stdout)


def error_handler(func):
    def wrapper(*args, **kwargs):
        try:
            func(*args, **kwargs)
        except Exception as ex:
            print_to_stdout(ex)
            traceback.print_exception(*sys.exc_info(), file=sys.stdout)

    return wrapper


@dataclass
class Tool:
    Distance = "DistanceMeasurement"
    Properties = "PropertiesMeasurement"
    Angle = "AngleMeasurement"


def set_precision(instance, decimals=2):
    """
    Set the precision of all float fields of the dataclass to the given number of decimals
    """
    for field in fields(instance):
        if field.type == float:
            value = getattr(instance, field.name)
            if value is not None:
                setattr(instance, field.name, round(value, decimals))
        elif isinstance(getattr(instance, field.name), tuple):
            # Handle tuple fields
            old_tuple = getattr(instance, field.name)
            new_tuple = tuple(
                round(elem, decimals) if isinstance(elem, float) else elem
                for elem in old_tuple
            )
            setattr(instance, field.name, new_tuple)


@dataclass
class Response:
    type: str = "backend_response"


@dataclass
class MeasureReponse(Response):
    center_info: str = ""  # a string telling the frontend how the reference points used for the measurement were chosen
    subtype: str = "tool_response"


@dataclass
class DistanceResponse(MeasureReponse):
    tool_type: Tool = Tool.Distance
    point1: tuple = None
    point2: tuple = None
    distance: float = None


@dataclass
class PropertiesResponse(MeasureReponse):
    tool_type: Tool = Tool.Properties
    center: tuple = None
    vertex_coords: tuple = None
    length: float = None
    width: float = None
    area: float = None
    volume: float = None
    radius: float = None
    geom_type: str = None


@dataclass
class AngleResponse(MeasureReponse):
    tool_type: Tool = Tool.Angle
    angle: float = None
    point1: tuple = None
    point2: tuple = None


class ViewerBackend:
    """
    Represents the backend of the viewer, it listens to the websocket and handles the events
    It's job is to send responses to the vscode extension that goes through the three cad viewer view.
    The reponses holds all the data needed to display the measurements.
    """

    def __init__(self, port: int) -> None:
        self.port = port
        self.model = None
        self.activated_tool = None
        self.filter_type = "none"  # The current active selection filter

    def start(self):
        """
        Start the backend
        """
        print("Viewer backend started")
        listener(self.handle_event)()

    @error_handler
    def handle_event(self, message, event_type: MessageType):
        """
        Handle the event received from the websocket
        Dispatch the event to the appropriate handler
        """
        if event_type == MessageType.data:
            self.load_model(message)
        elif event_type == MessageType.updates:
            changes = message

            if "activeTool" in changes:
                active_tool = changes.get("activeTool")

                if active_tool != "None":
                    self.activated_tool = active_tool
                else:
                    self.activated_tool = None

            if self.activated_tool is not None:
                self.handle_activated_tool(changes)

    def handle_activated_tool(self, changes):
        """
        Handle the activated tool, there is a special behavior for each tool
        """
        if not "selectedShapeIDs" in changes:
            return

        selectedObjs = changes["selectedShapeIDs"]
        if self.activated_tool == Tool.Distance and len(selectedObjs) == 2:
            shape_id1 = changes["selectedShapeIDs"][0]
            shape_id2 = changes["selectedShapeIDs"][1]
            self.handle_distance(shape_id1, shape_id2)

        elif self.activated_tool == Tool.Properties and len(selectedObjs) == 1:
            shape_id = changes["selectedShapeIDs"][0]
            self.handle_properties(shape_id)

        elif self.activated_tool == Tool.Angle and len(selectedObjs) == 2:
            shape_id1 = changes["selectedShapeIDs"][0]
            shape_id2 = changes["selectedShapeIDs"][1]
            self.handle_angle(shape_id1, shape_id2)

    def load_model(self, raw_model):
        """Read the transfered model from websocket"""

        def walk(model, trace):
            for v in model["parts"]:
                if v.get("parts") is not None:
                    walk(v, trace)
                else:
                    id = v["id"]
<<<<<<< HEAD
                    loc = (
                        Location().wrapped if v["loc"] is None else tq_to_loc(*v["loc"])
                    )
=======
                    loc = Location() if v["loc"] is None else tq_to_loc(*v["loc"])
>>>>>>> edee858f
                    shape = [
                        deserialize(base64.b64decode(s.encode("utf-8")))
                        for s in v["shape"]
                    ]
                    compound = make_compound(shape) if len(shape) > 1 else shape[0]
                    self.model[id] = Compound(compound.Moved(loc))
                    faces = get_faces(compound)
                    for i, face in enumerate(faces):
                        trace.face(f"{id}/faces/faces_{i}", face)

                        self.model[f"{id}/faces/faces_{i}"] = Face(face.Moved(loc))
                    edges = get_edges(compound)
                    for i, edge in enumerate(edges):
                        trace.edge(f"{id}/edges/edges_{i}", edge)

                        self.model[f"{id}/edges/edges_{i}"] = (
                            Edge(edge) if loc is None else Edge(edge.Moved(loc))
                        )
                    vertices = get_vertices(compound)
                    for i, vertex in enumerate(vertices):
                        trace.vertex(f"{id}/vertices/vertex{i}", vertex)

                        self.model[f"{id}/vertices/vertices{i}"] = (
                            Vertex(vertex)
                            if loc is None
                            else Vertex(downcast(vertex.Moved(loc)))
                        )

        self.model = {}
        trace = Trace("ocp-vscode-backend.log")
        walk(raw_model, trace)
        trace.close()

    def handle_properties(self, shape_id):
        """
        Request the properties of the object with the given id
        """
        print_to_stdout(f"Identifier received '{shape_id}'")

        shape = self.model[shape_id]

        response = PropertiesResponse()

        if isinstance(shape, Vertex):
            response.vertex_coords = shape.to_tuple()

        elif isinstance(shape, Edge):
            response.radius = shape.radius if shape.geom_type() in ["CIRCLE"] else None
            response.length = shape.length

        elif isinstance(shape, Face):
            if shape.geom_type() == "CYLINDER":
                circle = shape.edges().filter_by(GeomType.CIRCLE).first
                response.radius = circle.radius

            response.length = shape.length
            response.width = shape.width
            response.area = shape.area

        elif isinstance(shape, (Solid, Compound)):
            response.volume = shape.volume

        geom_type = shape.geom_type().capitalize()
        response.geom_type = geom_type if geom_type != "Vertex" else None
        center, info = self.get_center(shape, False)
        response.center = center.to_tuple()
        response.vertex_coords = response.center
        response.center_info = f"{shape_id} : {info}"

        set_precision(response)

        send_response(asdict(response), self.port)
        print_to_stdout(f"Data sent {response}")

    def handle_angle(self, id1, id2):
        """
        Request the angle between the two objects that have the given ids
        """
        print_to_stdout(f"Identifiers received '{id1}', '{id2}'")

        shape1: Shape = self.model[id1]
        shape2: Shape = self.model[id2]
        first = (
            Plane(shape1)
            if isinstance(shape1, Face)
            else Plane(shape1 @ 0, z_dir=shape1.normal())
            if isinstance(shape1, Edge) and shape1.geom_type() in ["CIRCLE", "ELLIPSE"]
            else shape1 % 0
        )
        second = (
            Plane(shape2)
            if isinstance(shape2, Face)
            else Plane(shape2 @ 0, z_dir=shape2.normal())
            if isinstance(shape2, Edge) and shape2.geom_type() in ["CIRCLE", "ELLIPSE"]
            else shape2 % 0
        )
        if type(first) == type(second) == Plane:
            angle = first.z_dir.get_angle(second.z_dir)
        elif type(first) == type(second) == Vector:
            angle = first.get_angle(second)
        else:
            vector = first if isinstance(first, Vector) else second
            plane = first if isinstance(first, Plane) else second

            angle = 90 - plane.z_dir.get_angle(vector)
        angle = abs(angle)
        point1, info1 = self.get_center(shape1, True)
        point2, info2 = self.get_center(shape2, True)
        center_info = f"{id1} : {info1}\n{id2} : {info2}"
        response = AngleResponse(
            center_info=center_info,
            angle=angle,
            point1=point1.to_tuple(),
            point2=point2.to_tuple(),
        )
        set_precision(response)
        send_response(asdict(response), self.port)
        print_to_stdout(f"Data sent {response}")

    def get_center(
        self, shape: Shape, for_distance=True
    ) -> tuple[Vector, SelectedCenterInfo]:
        """
        Returns the center vector of the given shape
        Center of the shape depends on the type of the shape and the tool used
        For instance, circle edge center will be on the edge for properties tool
        but at the center of the circle for distance tool
        """
        if isinstance(shape, Vertex):
            return shape.center(), SelectedCenterInfo.vertex
        elif isinstance(shape, Edge):
            if shape.geom_type() in [
                GeomType.CIRCLE,
                GeomType.ELLIPSE,
                "CIRCLE",
                "ELLIPSE",
            ]:
                if for_distance:
                    return shape.arc_center, SelectedCenterInfo.circular
                else:
                    return shape.center(), SelectedCenterInfo.geom

        elif isinstance(shape, Face):
            if shape.geom_type() in [GeomType.CYLINDER, "CYLINDER"]:
                if not for_distance:
                    return shape.center(), SelectedCenterInfo.geom

                extremity_edges = shape.edges().filter_by(GeomType.CIRCLE)
                if len(extremity_edges) == 2:
                    return (
                        extremity_edges.first.arc_center
                        - (
                            extremity_edges.first.arc_center
                            - extremity_edges.last.arc_center
                        )
                        / 2,
                        SelectedCenterInfo.cylinder,
                    )
                else:
                    try:
                        return (
                            extremity_edges.first.arc_center,
                            SelectedCenterInfo.cylinder,
                        )
                    except IndexError:
                        # cylinder might have bspline extremity edges hence the list would be empty
                        # in that case we default to geom center
                        pass

        return shape.center(), SelectedCenterInfo.geom

    def handle_distance(self, id1, id2):
        """
        Request the distance between the two objects that have the given ids
        """
        print_to_stdout(f"Identifiers received '{id1}', '{id2}'")

        shape1: Shape = self.model[id1]
        shape2: Shape = self.model[id2]
        p1, info1 = self.get_center(shape1)
        p2, info2 = self.get_center(shape2)
        center_info = f"{id1} : {info1}\n{id2} : {info2}"
        dist = (p2 - p1).length
        response = DistanceResponse(
            center_info=center_info,
            point1=p1.to_tuple(),
            point2=p2.to_tuple(),
            distance=dist,
        )
        set_precision(response)
        send_response(asdict(response), self.port)
        print_to_stdout(f"Data sent {response}")


if __name__ == "__main__":
    parser = argparse.ArgumentParser("OCP Viewer Backend")
    parser.add_argument(
        "--port", type=int, required=True, help="Port the viewer listens to"
    )
    args = parser.parse_args()
    backend = ViewerBackend(args.port)
    try:
        backend.start()
    except Exception as ex:
        print(ex)<|MERGE_RESOLUTION|>--- conflicted
+++ resolved
@@ -200,13 +200,9 @@
                     walk(v, trace)
                 else:
                     id = v["id"]
-<<<<<<< HEAD
                     loc = (
                         Location().wrapped if v["loc"] is None else tq_to_loc(*v["loc"])
                     )
-=======
-                    loc = Location() if v["loc"] is None else tq_to_loc(*v["loc"])
->>>>>>> edee858f
                     shape = [
                         deserialize(base64.b64decode(s.encode("utf-8")))
                         for s in v["shape"]
